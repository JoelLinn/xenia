include("tools/build")
require("third_party/premake-export-compile-commands/export-compile-commands")

location(build_root)
targetdir(build_bin)
objdir(build_obj)

-- Define an ARCH variable
-- Only use this to enable architecture-specific functionality.
if os.istarget("linux") then
  ARCH = os.outputof("uname -p")
else
  ARCH = "unknown"
end

includedirs({
  ".",
  "src",
  "third_party",
})

defines({
  "_UNICODE",
  "UNICODE",

  -- TODO(benvanik): find a better place for this stuff.
  "GLEW_NO_GLU=1",
})

-- TODO(DrChat): Find a way to disable this on other architectures.
if ARCH ~= "ppc64" then
  filter("architecture:x86_64")
    vectorextensions("AVX")
  filter({})
end

characterset("Unicode")
flags({
  --"ExtraWarnings",        -- Sets the compiler's maximum warning level.
  "FatalWarnings",        -- Treat warnings as errors.
})

filter("kind:StaticLib")
  defines({
    "_LIB",
  })

filter("configurations:Checked")
  runtime("Debug")
  defines({
    "DEBUG",
  })
  runtime("Debug")
filter({"configurations:Checked", "platforms:Windows"})
  buildoptions({
    "/RTCsu",   -- Full Run-Time Checks.
  })

filter("configurations:Debug")
  runtime("Debug")
  defines({
    "DEBUG",
    "_NO_DEBUG_HEAP=1",
  })
  runtime("Release")
filter({"configurations:Debug", "platforms:Windows"})
  linkoptions({
    "/NODEFAULTLIB:MSVCRTD",
  })

filter({"configurations:Debug", "platforms:Linux"})
  buildoptions({
    "-g",
  })

filter("configurations:Release")
  runtime("Release")
  defines({
    "NDEBUG",
    "_NO_DEBUG_HEAP=1",
  })
  optimize("speed")
  inlining("Auto")
  floatingpoint("Fast")
  flags({
    "LinkTimeOptimization",
  })
  runtime("Release")
filter({"configurations:Release", "platforms:Windows"})
  linkoptions({
    "/NODEFAULTLIB:MSVCRTD",
  })
  buildoptions({
    "/GT", -- enable fiber-safe optimizations
   })

filter("platforms:Linux")
  system("linux")
  toolset("clang")
  buildoptions({
    -- "-mlzcnt",  -- (don't) Assume lzcnt is supported.
    "`pkg-config --cflags gtk+-x11-3.0`",
    "-fno-lto", -- Premake doesn't support LTO on clang
  })
  links({
    "pthread",
    "dl",
    "lz4",
    "rt",
  })
  linkoptions({
    "`pkg-config --libs gtk+-3.0`",
  })

filter({"platforms:Linux", "kind:*App"})
  linkgroups("On")

filter({"platforms:Linux", "language:C++", "toolset:gcc"})
  buildoptions({
    "-std=c++14",
  })
  links({
  })
  disablewarnings({
    "unused-result"
  })

filter({"platforms:Linux", "toolset:gcc"})
  if ARCH == "ppc64" then
    buildoptions({
      "-m32",
      "-mpowerpc64"
    })
    linkoptions({
      "-m32",
      "-mpowerpc64"
    })
  end

filter({"platforms:Linux", "language:C++", "toolset:clang"})
  links({
    "c++",
    "c++abi"
  })
  disablewarnings({
    "deprecated-register"
  })
filter({"platforms:Linux", "language:C++", "toolset:clang", "files:*.cc or *.cpp"})
  buildoptions({
    "-std=c++14",
    "-stdlib=libstdc++",
  })

filter("platforms:Windows")
  system("windows")
  toolset("msc")
  buildoptions({
    "/MP",      -- Multiprocessor compilation.
    "/wd4100",  -- Unreferenced parameters are ok.
    "/wd4201",  -- Nameless struct/unions are ok.
    "/wd4512",  -- 'assignment operator was implicitly defined as deleted'.
    "/wd4127",  -- 'conditional expression is constant'.
    "/wd4324",  -- 'structure was padded due to alignment specifier'.
    "/wd4189",  -- 'local variable is initialized but not referenced'.
    "/utf-8",   -- 'build correctly on systems with non-Latin codepages'.
  })
  flags({
    "NoMinimalRebuild", -- Required for /MP above.
  })

  symbols("On")
  defines({
    "_CRT_NONSTDC_NO_DEPRECATE",
    "_CRT_SECURE_NO_WARNINGS",
    "WIN32",
    "_WIN64=1",
    "_AMD64=1",
  })
  linkoptions({
    "/ignore:4006",  -- Ignores complaints about empty obj files.
    "/ignore:4221",
  })
  links({
    "ntdll",
    "wsock32",
    "ws2_32",
    "xinput",
    "glu32",
    "opengl32",
    "comctl32",
    "shcore",
    "shlwapi",
    "dxguid",
  })

-- Create scratch/ path and dummy flags file if needed.
if not os.isdir("scratch") then
  os.mkdir("scratch")
  local flags_file = io.open("scratch/flags.txt", "w")
  flags_file:write("# Put flags, one on each line.\n")
  flags_file:write("# Launch executables with --flags_file=scratch/flags.txt\n")
  flags_file:write("\n")
  flags_file:write("--cpu=x64\n")
  flags_file:write("#--enable_haswell_instructions=false\n")
  flags_file:write("\n")
  flags_file:write("--debug\n")
  flags_file:write("#--protect_zero=false\n")
  flags_file:write("\n")
  flags_file:write("#--mute\n")
  flags_file:write("\n")
  flags_file:write("--fast_stdout\n")
  flags_file:write("#--flush_stdout=false\n")
  flags_file:write("\n")
  flags_file:write("#--vsync=false\n")
  flags_file:write("#--trace_gpu_prefix=scratch/gpu/gpu_trace_\n")
  flags_file:write("#--trace_gpu_stream\n")
  flags_file:write("#--disable_framebuffer_readback\n")
  flags_file:write("\n")
  flags_file:close()
end

solution("xenia")
  uuid("931ef4b0-6170-4f7a-aaf2-0fece7632747")
  startproject("xenia-app")
  architecture("x86_64")
  if os.istarget("linux") then
    platforms({"Linux"})
  elseif os.istarget("windows") then
    platforms({"Windows"})
    -- Minimum version to support ID3D12GraphicsCommandList1 (for
    -- SetSamplePositions).
    filter("action:vs2017")
      systemversion("10.0.15063.0")
    filter("action:vs2019")
      systemversion("10.0")
    filter({})
  end
  configurations({"Checked", "Debug", "Release"})

  -- Include third party files first so they don't have to deal with gflags.
  include("third_party/aes_128.lua")
  include("third_party/capstone.lua")
<<<<<<< HEAD
  include("third_party/dxbc.lua")
=======
  include("third_party/discord-rpc.lua")
>>>>>>> ce38e7b0
  include("third_party/gflags.lua")
  include("third_party/glew.lua")
  include("third_party/glslang-spirv.lua")
  include("third_party/imgui.lua")
  include("third_party/libav.lua")
  include("third_party/mspack.lua")
  include("third_party/snappy.lua")
  include("third_party/spirv-tools.lua")
  include("third_party/volk.lua")
  include("third_party/xxhash.lua")
  include("third_party/yaml-cpp.lua")

  include("src/xenia")
  include("src/xenia/app")
  include("src/xenia/app/discord")
  include("src/xenia/apu")
  include("src/xenia/apu/nop")
  include("src/xenia/base")
  include("src/xenia/cpu")
  include("src/xenia/cpu/backend/x64")
  include("src/xenia/debug/ui")
  include("src/xenia/gpu")
  include("src/xenia/gpu/null")
  include("src/xenia/gpu/vulkan")
  include("src/xenia/hid")
  include("src/xenia/hid/nop")
  include("src/xenia/kernel")
  include("src/xenia/ui")
  include("src/xenia/ui/spirv")
  include("src/xenia/ui/vulkan")
  include("src/xenia/vfs")

  if os.istarget("windows") then
    include("src/xenia/apu/xaudio2")
    include("src/xenia/gpu/d3d12")
    include("src/xenia/hid/winkey")
    include("src/xenia/hid/xinput")
    include("src/xenia/ui/d3d12")
  end<|MERGE_RESOLUTION|>--- conflicted
+++ resolved
@@ -240,11 +240,8 @@
   -- Include third party files first so they don't have to deal with gflags.
   include("third_party/aes_128.lua")
   include("third_party/capstone.lua")
-<<<<<<< HEAD
   include("third_party/dxbc.lua")
-=======
   include("third_party/discord-rpc.lua")
->>>>>>> ce38e7b0
   include("third_party/gflags.lua")
   include("third_party/glew.lua")
   include("third_party/glslang-spirv.lua")
